# artificial-disfluency-generation
<<<<<<< HEAD
LARD: A tool to generate easily and promptly artificial disfluencies from fluent text

This repository contains the code for paper: LARD: Large-scale Artificial Disfluency Generation

## Requirements
`Python>=3.8`  
`nltk>=3.5`  
`numpy>=1.19.2`  
`pandas>=1.1.3`  
`colorama>=0.4.4`

## Installation 
To use the LARD tool, you need to clone the repository locally and 
install the necessary library dependencies from requirements.txt
```
git clone https://github.com/tatianapassali/topic-controllable-summarization.git
cd artificial-disfluency-generation
pip3 install -r requirements.txt
```

Alternatively, you can create a python virtual environment (venv) using the virtualenv tool.
Just make sure that you run Python 3.8 or more. After cloning the repository, as shown above,
you have to initialize and activate the virtual enviroment.
```
virtualenv artificial-disfluency-generation
source myproject/venv/bin/activate
pip3 install -r requirements.txt
```

## Generating disfluencies

You can use the LARD tool to auto-generate disfluencies such as repetitions, restarts, and replacements.

### Initialize tool
```python
from disfluency_generation import LARD
lard = LARD
```

### Generate repetitions
You can generate repetitions of different degrees specifying the degree parameter (1-3). For example, you can generate 
a first-degree repetition like this:
```python
>>> fluent_sentence = "Hello are you up for a coffee this friday ?"
# This is a first-degree repetition
>>> disfluency = lard.create_repetitions(fluent_sentence, 1)
>>> print(disfluency[0])
'Hello are you up for a coffee this this friday ?'
```
or a second-degree repetition like this:
```python
>>> fluent_sentence = "Hello are you up for a coffee this friday ?"
# This is a second-degree repetition
>>> disfluency = lard.create_repetitions(fluent_sentence, 2)
>>> print(disfluency[0])
'Hello are you are you up for a coffee this friday ?'
```

### Generate replacements
You can generate replacements with different criteria. An example of usage for the replacement is shown below:

```python
>>> fluent_sentence = "Yes, I am going to visit my family for a week"
>>> disfluency = lard.create_replacements(fluent_sentence)
>>> print(disfluency[0])
'Yes, I am go no I am going to visit my family for a week'
```
You can also specify the part-of-speech candidate for replacement from noun, verb or adjective and chose whether or not
a repair cue will be included in the disfluent sequence. Note that if you don't specify any of these,
a random part-of speech will be selected along with a repair cue by default. 

```python
>>> fluent_sentence = "i prefer to drink coffee without sugar"
>>> disfluency = lard.create_replacements(fluent_sentence)
>>> print(disfluency[0])
'i prefer to drink chocolate well I actually meant drink coffee without sugar'
```

### Generate restarts 
Similarly, you can generate restarts. Note that you need two fluent
sequences to generate a restart like this:

```python
>>> fluent_sentence_1 = "where can i find a pharmacy near me ?"
>>> fluent_sentence_2 = "what time do you close ?"
>>> disfluency = lard.create_restarts(fluent_sentence_1, fluent_sentence_2)
>>> print(disfluency[0])
'where can i what time do you close ?'
```




## Create disfluencies from text file
If you have a file that contains fluent text, you can easily 
create disfluencies, specify the percentages 
=======
LARD: A tool to generate artificial disfluencies from fluent text easily and promptly 
>>>>>>> 7feae5a3
<|MERGE_RESOLUTION|>--- conflicted
+++ resolved
@@ -1,101 +1,2 @@
 # artificial-disfluency-generation
-<<<<<<< HEAD
-LARD: A tool to generate easily and promptly artificial disfluencies from fluent text
-
-This repository contains the code for paper: LARD: Large-scale Artificial Disfluency Generation
-
-## Requirements
-`Python>=3.8`  
-`nltk>=3.5`  
-`numpy>=1.19.2`  
-`pandas>=1.1.3`  
-`colorama>=0.4.4`
-
-## Installation 
-To use the LARD tool, you need to clone the repository locally and 
-install the necessary library dependencies from requirements.txt
-```
-git clone https://github.com/tatianapassali/topic-controllable-summarization.git
-cd artificial-disfluency-generation
-pip3 install -r requirements.txt
-```
-
-Alternatively, you can create a python virtual environment (venv) using the virtualenv tool.
-Just make sure that you run Python 3.8 or more. After cloning the repository, as shown above,
-you have to initialize and activate the virtual enviroment.
-```
-virtualenv artificial-disfluency-generation
-source myproject/venv/bin/activate
-pip3 install -r requirements.txt
-```
-
-## Generating disfluencies
-
-You can use the LARD tool to auto-generate disfluencies such as repetitions, restarts, and replacements.
-
-### Initialize tool
-```python
-from disfluency_generation import LARD
-lard = LARD
-```
-
-### Generate repetitions
-You can generate repetitions of different degrees specifying the degree parameter (1-3). For example, you can generate 
-a first-degree repetition like this:
-```python
->>> fluent_sentence = "Hello are you up for a coffee this friday ?"
-# This is a first-degree repetition
->>> disfluency = lard.create_repetitions(fluent_sentence, 1)
->>> print(disfluency[0])
-'Hello are you up for a coffee this this friday ?'
-```
-or a second-degree repetition like this:
-```python
->>> fluent_sentence = "Hello are you up for a coffee this friday ?"
-# This is a second-degree repetition
->>> disfluency = lard.create_repetitions(fluent_sentence, 2)
->>> print(disfluency[0])
-'Hello are you are you up for a coffee this friday ?'
-```
-
-### Generate replacements
-You can generate replacements with different criteria. An example of usage for the replacement is shown below:
-
-```python
->>> fluent_sentence = "Yes, I am going to visit my family for a week"
->>> disfluency = lard.create_replacements(fluent_sentence)
->>> print(disfluency[0])
-'Yes, I am go no I am going to visit my family for a week'
-```
-You can also specify the part-of-speech candidate for replacement from noun, verb or adjective and chose whether or not
-a repair cue will be included in the disfluent sequence. Note that if you don't specify any of these,
-a random part-of speech will be selected along with a repair cue by default. 
-
-```python
->>> fluent_sentence = "i prefer to drink coffee without sugar"
->>> disfluency = lard.create_replacements(fluent_sentence)
->>> print(disfluency[0])
-'i prefer to drink chocolate well I actually meant drink coffee without sugar'
-```
-
-### Generate restarts 
-Similarly, you can generate restarts. Note that you need two fluent
-sequences to generate a restart like this:
-
-```python
->>> fluent_sentence_1 = "where can i find a pharmacy near me ?"
->>> fluent_sentence_2 = "what time do you close ?"
->>> disfluency = lard.create_restarts(fluent_sentence_1, fluent_sentence_2)
->>> print(disfluency[0])
-'where can i what time do you close ?'
-```
-
-
-
-
-## Create disfluencies from text file
-If you have a file that contains fluent text, you can easily 
-create disfluencies, specify the percentages 
-=======
-LARD: A tool to generate artificial disfluencies from fluent text easily and promptly 
->>>>>>> 7feae5a3
+LARD: A tool to generate easily and promptly artificial disfluencies from fluent text